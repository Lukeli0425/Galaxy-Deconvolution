--- conflicted
+++ resolved
@@ -311,14 +311,10 @@
                 plt.title('Original Galaxy')
                 plt.subplot(2,2,2)
                 plt.imshow(gal_image)
-<<<<<<< HEAD
-                plt.title('Simulated Galaxy\n($e_1={:.2f}$, $e_2={:.2f}$)'.format(gal_shear.g1, gal_shear.g2))
-=======
                 plt.title('Simulated Galaxy\n($g_1={:.3f}$, $g_2={:.3f}$)'.format(gal_shear.g1, gal_shear.g2))
->>>>>>> dcc5ac5f
                 plt.subplot(2,2,3)
                 plt.imshow(psf_image)
-                plt.title('PSF\n($g_1={:.2f}$, $g_2={:.2f}$, FWHM={:.2f})'.format(atmos_shear.g1, atmos_shear.g2, atmos_fwhm) if self.survey=='LSST' else f'PSF: {psf_name}')
+                plt.title('PSF\n($g_1={:.3f}$, $g_2={:.3f}$, FWHM={:.2f})'.format(atmos_shear.g1, atmos_shear.g2, atmos_fwhm) if self.survey=='LSST' else f'PSF: {psf_name}')
                 plt.subplot(2,2,4)
                 plt.imshow(obs)
                 plt.title('Observed Galaxy\n($PSNR={:.2f}$)'.format(psnr))
